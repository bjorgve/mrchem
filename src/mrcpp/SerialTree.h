--- conflicted
+++ resolved
@@ -69,15 +69,12 @@
     char* cvptr_ProjectedNode;//virtual table pointer for ProjectedNode
     char* cvptr_GenNode;// virtual table pointer for GenNode
 
-<<<<<<< HEAD
     std::vector<ProjectedNode<D>*>  NodeChunks;
     std::vector<double*>  NodeCoeffChunks;
     std::vector<GenNode<D>*>  GenNodeChunks;
     std::vector<double*>  GenNodeCoeffChunks;
     int maxNodesPerChunk;
 
-=======
->>>>>>> d6b24266
     friend class MWTree<D>;
     friend class ProjectedNode<D>;
     friend class MWNode<D>;
