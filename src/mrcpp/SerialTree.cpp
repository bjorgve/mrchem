#include <iostream>
#include "SerialTree.h"
#include "MWNode.h"
#include "MWTree.h"
#include "FunctionTree.h"
#include "FunctionNode.h"
#include "ProjectedNode.h"
#include "GenNode.h"
#include "MathUtils.h"
#include "Timer.h"
#include "parallel.h"

using namespace std;
using namespace Eigen;

/** SerialTree class constructor.
  * Allocate the root FunctionNodes and fill in the empty slots of rootBox.
  * Initializes rootNodes to represent the zero function and allocate their nodes. 
  * NOTES:
  * Serial trees are made of projected nodes, and include gennodes and loose nodes separately.
  * All created (using class creator) Projected nodes or GenNodes are loose nodes. 
  * Loose nodes have their coeff in serial Tree, but not the node part. 
  * Projected nodes and GenNodes that are created by their creator, are detroyed by destructor ~ProjectedNode and ~GenNode. 
  * Serial tree nodes are not using the destructors, but explicitely call to DeAllocNodes+DeAllocCoeff or DeAllocGenNodes+DeAllocGenCoeff
  * Gen nodes and loose nodes are not counted with MWTree->[in/de]crementNodeCount()
*/
template<int D>
SerialTree<D>::SerialTree(MWTree<D>* Tree,
                                int max_nodes)
        : nNodes(0),
	  nGenNodes(0),
	  nNodesCoeff(0),
	  nGenNodesCoeff(0),
          lastNode(0),
          lastGenNode(0),
          mwTree_p(0),
          maxNodes(max_nodes),
          maxGenNodes(max_nodes),
          maxNodesCoeff(max_nodes),//to be thought of
          maxLooseNodesCoeff(64),//to be thought of
          maxGenNodesCoeff(max_nodes)//to be thought of
          {

    if(max_nodes==0)maxLooseNodesCoeff = 0;
    int Sizeperchunk =1024*1024;// 1 MB small for no waisting place, but large enough so that latency and overhead work is negligible

    this->sizeNodeCoeff = (1<<D)*(MathUtils::ipow(Tree->getOrder()+1,D));
    //NB: Gen nodes should take less space?
    this->sizeGenNodeCoeff = this->sizeNodeCoeff;///(1<<D);
    println(10, "SizeNode Coeff (kB) " << this->sizeNodeCoeff*sizeof(double)/1024);
    println(10, "SizeGenNode Coeff (kB) " << this->sizeGenNodeCoeff*sizeof(double)/1024);


    maxNodesPerChunk = Sizeperchunk/this->sizeNodeCoeff;
    println(10, " max_nodes = " <<max_nodes<<", nodes per chunk = "<<maxNodesPerChunk);


    //indicate occupation of nodes
    this->NodeStackStatus = new int[this->maxNodes+1];

    this->LooseNodeCoeff = new double[this->maxLooseNodesCoeff*this->sizeNodeCoeff];

    //  this->SGenData = new double[(this->maxGenNodes*sizeGenNode)/sizeof(double)];
    //indicate occupation of Gen nodes
    this->GenNodeStackStatus = new int[this->maxGenNodes+1];

    //LooseNodeCoeff pointers
    this->LooseCoeffStack = new double * [this->maxLooseNodesCoeff];
    //indicate occupied LooseNodeCoeff
    this->LooseCoeffStackStatus = new int[this->maxLooseNodesCoeff+1];


    //some useful pointers to positions in SData
    //this->lastNode = (ProjectedNode<D>*) (this->SData + this->sizeTreeMeta/sizeof(double));
    this->lastNode = (ProjectedNode<D>*) this->SNodes;
    this->firstNode = (double*)this->lastNode;//constant start of node data
    //this->lastNodeCoeff = (double*) (this->SData+this->sizeTreeMeta/sizeof(double) + this->maxNodes*this->sizeNodeMeta/sizeof(double));//start after the metadata
    this->lastNodeCoeff = this->SNodesCoeff;//Start of coefficients
    this->firstNodeCoeff = this->lastNodeCoeff;//constant start of coeff data

    //    this->lastGenNode = (GenNode<D>*) (this->SGenData);
    //this->lastGenNodeCoeff = this->SGenData + (this->maxGenNodes*sizeGenNodeMeta)/sizeof(double);//start at after GenNode Meta part
    this->lastGenNode = this->SGenNodes;
    this->lastGenNodeCoeff = this->SGenNodesCoeff;

    this->nNodesCoeff=-1;//add 1 before each allocation
    this->nLooseNodesCoeff=-1;//add 1 before each allocation
    this->nGenNodesCoeff=-1;//add 1 before each allocation

    //initialize stacks
    for (int i = 0; i <maxNodes;i++){
      this->NodeStackStatus[i] = 0;//0=unoccupied
    }
    this->NodeStackStatus[maxNodes] = -1;//=unavailable


     //initialize stacks
    for (int i = 0; i <this->maxGenNodes;i++){
      this->GenNodeStackStatus[i] = 0;//0=unoccupied
    }
    this->GenNodeStackStatus[this->maxGenNodes] = -1;//=unavailable

    for (int i = 0; i <this->maxLooseNodesCoeff;i++){
      this->LooseCoeffStack[i] = this->LooseNodeCoeff+i*this->sizeNodeCoeff;
      this->LooseCoeffStackStatus[i] = 0;//0=unoccupied
    }
    this->LooseCoeffStackStatus[this->maxLooseNodesCoeff]=-1;//-1=unavailable

    this->mwTree_p = Tree;//pointer to parent tree
    this->mwTree_p->serialTree_p = this;//must be defined before nodes are created

#ifdef HAVE_OPENMP
    omp_init_lock(&Stree_lock);
#endif

    //make virtual table pointers
    FunctionTree<D>* FTree = static_cast<FunctionTree<D>*> (this->mwTree_p);
    const NodeIndex<D> &nIdxtmp = Tree->getRootBox().getNodeIndex(0);
    ProjectedNode<D>* tempnode = new ProjectedNode<D>(*FTree, nIdxtmp);
    this->cvptr_ProjectedNode =  *(char**)(tempnode);
    GenNode<D>* tempGenNode = new GenNode<D>(*tempnode, 0);
    this->cvptr_ProjectedNode =  *(char**)(tempnode);
    this->cvptr_GenNode =  *(char**)(tempGenNode);

    delete tempnode; 
    delete tempGenNode; 
    //alloc root nodes
    MWNode<D> **roots = Tree->getRootBox().getNodes();
    int NodeIx;
    for (int rIdx = 0; rIdx < Tree->getRootBox().size(); rIdx++) {
        const NodeIndex<D> &nIdx = Tree->getRootBox().getNodeIndex(rIdx);
        roots[rIdx] = createSnode(nIdx);
	roots[rIdx]->setIsRootNode(); 
	roots[rIdx]->clearIsGenNode(); 
	println(10, rIdx<<" root idx "<<roots[rIdx]->nodeIndex);
	//	roots[rIdx] = new (allocNodes(1, &NodeIx)) ProjectedNode<D>(*this->getTree(), nIdx);
	//roots[rIdx]->SNodeIx = NodeIx;
    }
    println(10, "tree at " << Tree<<" first root at "<<(Tree->getRootBox().getNodes())[0]<<" SerialTree at "<<this);
    //cout<<MPI_rank<<" root 0 cvptr " << (double*)(*(char**)(roots[0]))<<endl;

    Tree->resetEndNodeTable();


}
/** Overwrite all pointers defined in the tree.
  * Necessary after sending the tree 
  * could be optimized. Should reset other counters? (GenNodes...) */
template<int D>
void SerialTree<D>::RewritePointers(int* &STreeMeta){
  int DepthMax = 100;
  MWNode<D>* stack[DepthMax*8];
  int  slen = 0, counter = 0;

  this->nNodes = STreeMeta[0];
  this->nNodesCoeff = STreeMeta[1];
  this->nGenNodes = 0;
  this->nGenNodesCoeff = -1;
  this->nLooseNodesCoeff = -1;

  //  ptrdiff_t d_p_shift = this->SData - *((double**)this->SData);//actual - written adress
  ptrdiff_t d_p_shift = 0;//actual - written adress of double
  ptrdiff_t n_p_shift = 0;//actual - written adress of node
  ptrdiff_t t_p_shift = 0;//actual - written adress of tree
  cout<<"start of data at "<<this->firstNode<<" pointer at "<<" diff "<<d_p_shift<<endl;
  cout<<" size tree "<< this->getTree()->nNodes <<" tag "<<this<<endl;

  //reinitialize stacks
  for (int i = 0; i <this->maxNodes;i++){
    this->NodeStackStatus[i] = 0;
  }
  for (int i = 0; i <this->maxNodesCoeff;i++){
    this->CoeffStackStatus[i] = 0;//0=unoccupied
  }
  this->CoeffStackStatus[this->maxNodesCoeff]=-1;//-1=unavailable

  for (int i = 0; i <this->maxGenNodes;i++){
    this->GenNodeStackStatus[i] = 0;//0=unoccupied
  }
  this->GenNodeStackStatus[this->maxGenNodes] = -1;//=unavailable

  for (int i = 0; i <this->maxGenNodesCoeff;i++){
    this->GenCoeffStackStatus[i] = 0;//0=unoccupied
  }
  this->GenCoeffStackStatus[this->maxGenNodesCoeff] = -1;//-1=unavailable

  for (int i = 0; i <this->maxLooseNodesCoeff;i++){
    this->LooseCoeffStackStatus[i] = 0;//0=unoccupied
  }
  this->LooseCoeffStackStatus[this->maxLooseNodesCoeff]=-1;//-1=unavailable

  //  for (int i = 0; i <= this->nNodesCoeff; i++){
  //  CoeffStack[i] += d_p_shift;
  //}

  FunctionTree<D>* Tree = static_cast<FunctionTree<D>*> (this->mwTree_p);

  NodeBox<D> &rBox = Tree->getRootBox();
  MWNode<D> **roots = rBox.getNodes();
  //const NodeIndex<D> &nIdx = Tree->getRootBox().getNodeIndex(0);

  d_p_shift = (this->firstNodeCoeff)-(roots[0]->coefs);
  n_p_shift =  ((MWNode<D> *) ( this->firstNodeCoeff)) - ((MWNode<D> *)(roots[0]->coefs));
  //n_p_shift =  (d_p_shift*sizeof(double))/sizeof(MWNode<D>);//be careful with ptrdiff_t arithmetic!
  t_p_shift =  ((MWTree<D> *) ( this->firstNodeCoeff)) - ((MWTree<D> *)(roots[0]->coefs));
  cout<<"d_p_shift "<<d_p_shift<<" as tree* "<<t_p_shift<<" as node* "<<n_p_shift<<" tag "<<this<<endl;
  //test consistency: could use explicit shift instead
  //if((n_p_shift*sizeof(MWNode<D>))/sizeof(double) != d_p_shift)MSG_FATAL("Serial Tree: wrong n_p_shift");
  //if((t_p_shift*sizeof(MWTree<D>))/sizeof(double) != d_p_shift)cout<<" wrong t_p_shift "<<endl;


  for (int rIdx = 0; rIdx < rBox.size(); rIdx++) {
   stack[slen++] =  roots[rIdx];//roots address are in MWtree which is not overwritten
  }
  this->getTree()->nNodes = 0;
  while (slen) {
      this->getTree()->nNodes++;
      MWNode<D>* fpos = stack[--slen];
      if(fpos->getNChildren()){
 	for (int i = 0; i < fpos->getNChildren(); i++) {
	  fpos->children[i] = (MWNode<D>*)(((double*)fpos->children[i]) + d_p_shift);
	  stack[slen++] = fpos->children[i];
	}
      }
      //set virtual table. Assumes a Projected Node!
      //cout<<"cvptr BEFORE "<<(double*)(*(char**)(fpos))<<" AFTER "<<(double*)cvptr<<endl;
      *(char**)(fpos) = this->cvptr_ProjectedNode;

      fpos->parent = (MWNode<D>*)(((double*)fpos->parent) + d_p_shift);// += n_p_shift not safe!
      //fpos->tree += t_p_shift;//NB: does not work!//(MWTree<D>*)(((double*)fpos->tree) + d_p_shift);
      fpos->tree = this->getTree();
      fpos->coefs = this->firstNodeCoeff+(fpos->SNodeIx)*this->sizeNodeCoeff;
      this->NodeStackStatus[fpos->SNodeIx] = 1;

   }
  this->getTree()->resetEndNodeTable();

}
/** Adds two trees.
  * Generate missing nodes on the flight and adds all nodes */
/*template<int D>
void SerialTree<D>::SerialTreeAdd(double c, FunctionTree<D>* &TreeB, FunctionTree<D>* &TreeC){
  println(0, " SerialTreeAdd ");
    int DepthMax = 100;
    int  slen = 0, counter = 0;
    int  slenA = 0, counterA = 0, slenB = 0, counterB = 0;
    MWNode<D>* stackA[DepthMax*8];
    MWNode<D>* stackB[DepthMax*8];
    FunctionTree<D>* TreeA=this->getTree();
    int N_GenCoeff=TreeA->getKp1_d();
    int N_Coeff=N_GenCoeff*TreeA->getTDim();
    int Children_Stride = this->sizeNodeCoeff;
    double Tsum=0.0;

    if(TreeA->getRootBox().size()!= TreeB->getRootBox().size())MSG_FATAL("Number of root nodes must be equal for now");
 
    //put root nodes on stack
    for (int rIdxA = 0; rIdxA < TreeA->getRootBox().size(); rIdxA++) stackA[slenA++] = TreeA->getRootBox().getNodes()[rIdxA];
    for (int rIdxB = 0; rIdxB < TreeB->getRootBox().size(); rIdxB++) stackB[slenB++] = TreeB->getRootBox().getNodes()[rIdxB];
 
    Timer timer,t0,t1,t2,t3;
    double* cA;
    double* cB;
    double* cC;
    timer.start();
    t1.start();
    t2.start();
    Tsum=0.0;
    counter=0;
    counterA=0;
    counterB=0;
    while (slenA) {
      counter++;
      MWNode<D>* fposA = stackA[--slenA];
      MWNode<D>* fposB = stackB[slenA];
      //	  println(0, " treating   " <<stackA[slenA]->getRank()<<" with slenA "<<slenA);
      if(fposA->getNChildren()+fposB->getNChildren()){
	cA=&(fposA->getCoefs()(0));
	if(fposA->getNChildren()==0){
	  t1.resume();
	  GenS_nodes(fposA);
	  t1.stop();
	  counterB++;
	}
	if(fposB->getNChildren()==0){
	  t1.resume();
	  cB=&(fposB->getCoefs()(0));
	  GenS_nodes(fposB);
	  counterB++;
	  t1.stop();
	}
	for (int i = 0; i < fposA->getNChildren(); i++) {
	  stackA[slenA] = fposA->children[i];
	  stackB[slenA++] = fposB->children[i];
	}
      }

      if(1){
	counterA++;
	cA=&(fposA->getCoefs()(0));
	cB=&(fposB->getCoefs()(0));
	//virtual table test
	//char* cvptr =  *(char**)(fposA);
	//println(0, fposA->getRank()<<" virtual pointer "<<(double*) cvptr <<" "<<fposA->NodeCoeffIx<<" "<<fposA->GenNodeCoeffIx);  
	
	t2.resume();
	if(fposA->hasWCoefs()){
	  if(fposB->hasWCoefs()){for (int i=0; i<N_Coeff; i++)cA[i]+=c*cB[i];
	  }else{for (int i=0; i<N_GenCoeff; i++)cA[i]+=c*cB[i];
	  }	  	
	}else{
	  for (int i=0; i<N_GenCoeff; i++)cA[i]+=c*cB[i];
	  if(fposB->hasWCoefs()){for (int i=N_GenCoeff; i<N_Coeff; i++)cA[i]=c*cB[i];
	  }else{println(0, slenA<<" Adding two generated nodes? " );//should not happen	  
	  }	  
	}
	fposA->setHasWCoefs();
	fposA->calcNorms();
	if(fposA->getNChildren()==0)Tsum+=fposA->getSquareNorm();
	t2.stop();
      }
    }
    println(0, " summed "<<counterA<<" generated "<<counterB<<" looped "<<counter);
    println(0, " squarenorm "<<Tsum);


    this->getTree()->squareNorm=Tsum;
    println(0, " time generate     " << t1);
    println(0, " time add coef     " << t2);
    timer.stop();
    println(0, " time Sadd     " << timer);

    this->getTree()->resetEndNodeTable();
    cout<<"sending TreeAB with Nnodes "<<this->nNodes<<endl;
#ifdef HAVE_MPI
    //    if(MPI_size == 2)SendRcv_SerialTree(TreeA, 0, 1, 44, MPI_COMM_WORLD);
#endif


}*/

/** Adds two trees.
  * Generate missing nodes on the flight and "compress" the ancestor  from summed nodes also on the flight */
/*template<int D>
void SerialTree<D>::SerialTreeAdd_Up(double c, FunctionTree<D>* &TreeB, FunctionTree<D>* &TreeC){
  println(0, " SerialTreeAdd ");
  //to do: traverse from low to high rank
    int DepthMax = 100;
    int  slen = 0, counter = 0;
    int  slenA = 0, counterA = 0;
    MWNode<D>* stackA[DepthMax*8];
    int  slenB = 0, counterB = 0;
    MWNode<D>* stackB[DepthMax*8];
    FunctionTree<D>* TreeA=this->getTree();
    int N_GenCoeff=TreeA->getKp1_d();
    int tDim=TreeA->getTDim();
    int N_Coeff=N_GenCoeff*tDim;
    //put root nodes on stack
    NodeBox<D> &rBoxA = TreeA->getRootBox();
    MWNode<D> **rootsA = rBoxA.getNodes();
    NodeBox<D> &rBoxB = TreeB->getRootBox();
    MWNode<D> **rootsB = rBoxB.getNodes();
    int Children_Stride = this->sizeNodeCoeff;
    MWNode<D>* fposAA;
    MWNode<D>* fposBB;

    int flag=1;
    double Tsum=0.0;

   slenA=-1;
   counterA=0;
   slenB=-1;
   counterB=0;
    if(rBoxB.size()!=rBoxA.size())MSG_FATAL("Number of root nodes must be equal for now");
    for (int rIdxA = 0; rIdxA < rBoxA.size(); rIdxA++) {
       const NodeIndex<D> &nIdx = rBoxA.getNodeIndex(rIdxA);
	stackA[++slenA] = TreeA->findNode(nIdx);
    }
    for (int rIdxB = 0; rIdxB < rBoxB.size(); rIdxB++) {
        const NodeIndex<D> &nIdx = rBoxB.getNodeIndex(rIdxB);
	stackB[++slenB] = TreeB->findNode(nIdx);
    }

    Timer timer,t0,t1,t2,t3;
    double* cA;
    double* cB;
    double* cC;
    bool downwards = true;//travers in direction children
    timer.resume();
    t2.resume();
    Tsum=0.0;
    counter=0;
    counterA=0;
    counterB=0;
    while (slenA>=0) {
      counter++;
      MWNode<D>* fposA = stackA[slenA];
      MWNode<D>* fposB = stackB[slenA];
      //	println(0, slenA<<" TreeA children   " <<fposA->getNChildren()<<" TreeB children   " <<fposB->getNChildren());

      //println(0, " Treating   " <<fposA->getRank()<<" counter "<<counter);
      
      if(fposA->getNChildren()+fposB->getNChildren() and downwards){
	//println(0, fposA->getRank()<<" Tree children   " <<fposA->getNChildren()<<" TreeB children   " <<fposB->getNChildren()<<" counter "<<counter);
	cA=&(fposA->getCoefs()(0));
	//	  println(0, "NodeA orig at  "<< fposA<<" coeff at "<<cA);
	if(fposA->getNChildren()==0){
	  t1.resume();
	  GenS_nodes(fposA);
	  t1.stop();
	}
	if(fposB->getNChildren()==0){
	  //println(0, slenB<<" BgenChildren()  ");
	  t1.resume();
	  cB=&(fposB->getCoefs()(0));
	  GenS_nodes(fposB);

	  if(flag){
	    flag=0;
	    cB=&(fposB->children[0]->getCoefs()(0));
	  }
	  t1.stop();

	  //println(0, slenB<<" BgenChildren() succesful ");
	}
	//	println(0, slenA<<" TreeA newchildren   " <<fposA->getNChildren()<<" TreeB newchildren   " <<fposB->getNChildren());
	for (int i = 0; i < fposA->getNChildren(); i++) {
	  stackA[++slenA] = fposA->children[i];
	  stackB[slenA] = fposB->children[i];
	  //	  println(0, " child   " <<stackA[slenA]->getRank()<<" with slenA "<<slenA);
	  downwards = true;
	}
	//println(0, " oldest   " <<stackA[slenA]->getRank()<<" with slenA "<<slenA);
      }else{
	bool youngestchild = false;
	if(fposA->parent!=0) youngestchild = (fposA->parent->children[0]==fposA);
	//      println(0, slenA<<"  youngestchild = "<<youngestchild);
	if(youngestchild or slenA==0){
	  //println(0, slenA<<" adding siblings of  "<<fposA->getRank());
	  //all siblings are ready
	  int siblingsize=tDim;
	  if(slenA==0)siblingsize=rBoxA.size();
	  for (int ichild = 0; ichild < siblingsize; ichild++) {
	    if(fposA->parent!=0){
	      fposAA=fposA->parent->children[ichild];
	      fposBB=fposB->parent->children[ichild];
	    }else{
	      fposAA=TreeA->findNode(rBoxA.getNodeIndex(ichild));
	      fposBB=TreeB->findNode(rBoxB.getNodeIndex(ichild));
	    }
	    if(fposAA->getNChildren()==0){
	      //sum all siblings
	      //      if(fposA->getNChildren() + fposB->getNChildren() ==0){
	      //if(1){
	      cA=&(fposAA->getCoefs()(0));
	      cB=&(fposBB->getCoefs()(0));
	      	      
	      t2.resume();
	      if(fposAA->isGenNode()){
		
		//for (int i=0; i<N_GenCoeff; i++)fposA->getCoefs()(i)+=c*fposB->getCoefs()(i);
		for (int i=0; i<N_GenCoeff; i++)cA[i]+=c*cB[i];
		if(fposBB->isGenNode()){
		  //should not happen	  
		  println(0, slenA<<" Adding two generated nodes? " );
		  //for (int i=N_GenCoeff; i<N_Coeff; i++)fposA->coefs[i]=0.0;
		}else{
		  for (int i=N_GenCoeff; i<N_Coeff; i++)cA[i]=c*cB[i];
		}	  
	      }else{
		if(fposBB->isGenNode()){
		  for (int i=0; i<N_GenCoeff; i++)cA[i]+=c*cB[i];
		}else{
		  for (int i=0; i<N_Coeff; i++)cA[i]+=c*cB[i];
		}	  	
	      }
	      t2.stop();
	      fposAA->calcNorms();
	      Tsum+=fposAA->getSquareNorm();
	      println(0, " rank   " <<fposAA->getRank()<<" norm  "<<fposAA->getSquareNorm());
	      counterA++;
	    }
	  }
	  if(slenA>0){
	    //make parent
	    t3.resume();
	    S_mwTransformBack(&(fposA->getCoefs()(0)), &(fposA->parent->getCoefs()(0)), Children_Stride); 
	    fposA->parent->calcNorms();
	    t3.stop();
	    //println(0, " made parent "<<fposA->parent->getRank());
	    counterB++;
	  }
	  downwards = false;
	  slenA--;
	}else{
	  //println(0, " did nothing for "<<stackA[slenA]->getRank());
	  slenA--;
	  downwards = true;
	}
      }
    }
    println(0, " summed "<<counterA<<" generated "<<counterB<<" looped "<<counter);
    println(0, " squarenorm "<<Tsum);


    this->getTree()->squareNorm=Tsum;
    println(0, " time generate     " << t1);
    println(0, " time add coef     " << t2);
    t3.resume();
    //this->S_mwTreeTransformUp();
     //this->getTree()->mwTransform(BottomUp);
    t3.stop();
    println(0, " time TransformUp    " << t3);
    timer.stop();
    println(0, " time Sadd     " << timer);

   println(0, "TreeAB Nodes   " <<this->nNodes<<" squarenorm "<<Tsum);

   }*/

/** Make 8 children nodes with scaling coefficients from parent
 * Does not put 0 on wavelets
 */
template<int D>
void SerialTree<D>::GenS_nodes(MWNode<D>* Node){

  bool ReadOnlyScalingCoeff=true;

  //  if(Node->isGenNode())ReadOnlyScalingCoeff=true;
  if(Node->hasWCoefs())ReadOnlyScalingCoeff=false;
  double* cA;

  Node->genChildren();//will make children and allocate coeffs, but without setting values for coeffs.


  double* coeffin  = Node->coefs;
  double* coeffout = Node->children[0]->coefs;

  int Children_Stride = this->sizeGenNodeCoeff;
  S_mwTransform(coeffin, coeffout, ReadOnlyScalingCoeff, Children_Stride);

}


/** Make children scaling coefficients from parent
 * Other node info are not used/set
 * this routine works only for D=3.
 * coeff_in is not modified.
 * The output is written directly into the 8 children scaling coefficients. 
 * NB: ASSUMES that the children coefficients are separated by Children_Stride!
 */
template<int D>
void SerialTree<D>::S_mwTransform(double* coeff_in, double* coeff_out, bool ReadOnlyScalingCoeff, int Children_Stride, bool b_overwrite) {

  int operation = Reconstruction;
  int kp1 = this->getTree()->getKp1();
  int tDim = (1<<D);
  int kp1_dm1 = MathUtils::ipow(kp1, D - 1);
  int kp1_d = kp1_dm1*kp1;//
  const MWFilter &filter = this->getTree()->getMRA().getFilter();
  //VectorXd &result = Parent->tree->getTmpMWCoefs();
  double overwrite = 0.0;
  double *tmp;
  double tmpcoeff[kp1_d*tDim];
  double tmpcoeff2[kp1_d*tDim];
  int ftlim=tDim;
  int ftlim2=tDim;
  int ftlim3=tDim;
  if(ReadOnlyScalingCoeff){
    ftlim=1;
    ftlim2=2;
    ftlim3=4;
    //NB: Careful: tmpcoeff tmpcoeff2 are not initialized to zero
    //must not read these unitialized values!
  }

  overwrite = 0.0;
  int i = 0;
  int mask = 1;
  for (int gt = 0; gt < tDim; gt++) {
    double *out = tmpcoeff + gt * kp1_d;
    for (int ft = 0; ft < ftlim; ft++) {
      /* Operate in direction i only if the bits along other
       * directions are identical. The bit of the direction we
       * operate on determines the appropriate filter/operator */
      if ((gt | mask) == (ft | mask)) {
	double *in = coeff_in + ft * kp1_d;
	int filter_index = 2 * ((gt >> i) & 1) + ((ft >> i) & 1);
	const MatrixXd &oper = filter.getSubFilter(filter_index, operation);

	MathUtils::applyFilter(out, in, oper, kp1, kp1_dm1, overwrite);
	//overwrite = false;
	overwrite = 1.0;
      }
    }
    //overwrite = true;
    overwrite = 0.0;
  }
  if(D>1){
    i++;
    mask = 2;//1 << i;
    for (int gt = 0; gt < tDim; gt++) {
      double *out = tmpcoeff2 + gt * kp1_d;
      for (int ft = 0; ft < ftlim2; ft++) {
      /* Operate in direction i only if the bits along other
       * directions are identical. The bit of the direction we
       * operate on determines the appropriate filter/operator */
	if ((gt | mask) == (ft | mask)) {
	  double *in = tmpcoeff + ft * kp1_d;
	  int filter_index = 2 * ((gt >> i) & 1) + ((ft >> i) & 1);
	  const MatrixXd &oper = filter.getSubFilter(filter_index, operation);
	  
	MathUtils::applyFilter(out, in, oper, kp1, kp1_dm1, overwrite);
	overwrite = 1.0;
	}
      }
      overwrite = 0.0;
    }
  }
  if(D>2){
    overwrite = 1.0;
    if(b_overwrite)overwrite = 0.0;
    i++;
    mask = 4;//1 << i;
    for (int gt = 0; gt < tDim; gt++) {
      //double *out = coeff_out + gt * kp1_d;
      double *out = coeff_out + gt * Children_Stride;//write right into children
      for (int ft = 0; ft < ftlim3; ft++) {
	/* Operate in direction i only if the bits along other
	 * directions are identical. The bit of the direction we
	 * operate on determines the appropriate filter/operator */
      if ((gt | mask) == (ft | mask)) {
	double *in = tmpcoeff2 + ft * kp1_d;
	int filter_index = 2 * ((gt >> i) & 1) + ((ft >> i) & 1);
	const MatrixXd &oper = filter.getSubFilter(filter_index, operation);
	
	MathUtils::applyFilter(out, in, oper, kp1, kp1_dm1, overwrite);
	overwrite = 1.0;
      }
      }
      overwrite = 1.0;
      if(b_overwrite)overwrite = 0.0;
    }
  }

  if(D>3)MSG_FATAL("D>3 NOT IMPLEMENTED for S_mwtransform");

  if(D<3){
    double *out;
    if(D==1)out=tmpcoeff;
    if(D==2)out=tmpcoeff2;
    if(b_overwrite){
      for (int j = 0; j < tDim; j++){ 
	for (int i = 0; i < kp1_d; i++){ 
	  coeff_out[i+j*Children_Stride]=out[i+j*kp1_d];
	}
      }
    }else{
      for (int j = 0; j < tDim; j++){ 
	for (int i = 0; i < kp1_d; i++){ 
	  coeff_out[i+j*Children_Stride]+=out[i+j*kp1_d];
	}
      }
    }
  }
}

/** Regenerate all s/d-coeffs by backtransformation, starting at the bottom and
  * thus purifying all coefficients.
  * not yet fully optimized.
 */
/*template<int D>
void SerialTree<D>::S_mwTreeTransformUp() {
    Timer t0,t1,t2,t3;
    int DepthMax = 100;
    MWTree<D>* Tree=this->getTree();
    int status[this->nNodes];
    MWNode<D>* stack[DepthMax*8];
    int  slen = 0, counter = 0, counter2 = 0;
    NodeBox<D> &rBox = Tree->getRootBox();
    MWNode<D> **roots = rBox.getNodes();
    int Children_Stride = this->sizeGenNodeCoeff;
    for (int i = 0; i < this->nNodes; i++) status[i]=0;
    for (int rIdx = 0; rIdx < rBox.size(); rIdx++) {
       const NodeIndex<D> &nIdx = rBox.getNodeIndex(rIdx);
	stack[++slen] = Tree->findNode(nIdx);
	MWNode<D>* fpos = stack[slen];
	if(fpos->getNChildren()>0){
	  status[fpos->getRank()]=0;
	}else {
	  status[fpos->getRank()]=1;//finished
	}
    }
    while (slen) {
      counter++;
	MWNode<D>* fpos = stack[slen];
	if(fpos->getNChildren()>0 and status[fpos->getRank()]==0){
	  int childok=0;
	  for (int i = 0; i < fpos->getNChildren(); i++) {
	    if(status[fpos->children[i]->getRank()]>0 or fpos->children[i]->getNChildren()==0){
	      childok++;
	    }else{
	      if(fpos->children[i]->getNChildren()>0){
		stack[++slen] = fpos->children[i];
	      }
	    }
	  }
	  if(childok==fpos->getNChildren()){
	    //Ready to compress fpos from children
	    t0.resume();
	    S_mwTransformBack(&(fpos->children[0]->getCoefs()(0)), &(fpos->getCoefs()(0)), Children_Stride); 
	    t0.stop();
	    status[fpos->getRank()]=1;//finished     
	    counter2++;
	  }
	    
	}else {
	  slen--;
	  status[fpos->getRank()]=1;	  
	}
    }
    println(0, " time   S_mwTransformBack   " << t0);
    println(0, counter2<<" nodes recompressed, out of "<<this->nNodes);

    
    }*/

/** Make parent from children scaling coefficients
 * Other node info are not used/set
 * coeff_in is not modified.
 * The output is read directly from the 8 children scaling coefficients. 
 * NB: ASSUMES that the children coefficients are separated by Children_Stride!
 */
/*template<int D>
void SerialTree<D>::S_mwTransformBack(double* coeff_in, double* coeff_out, int Children_Stride) {
  if(D!=3)MSG_FATAL("S_mwtransform Only D=3 implemented now!");
  int operation = Compression;
  int kp1 = this->getTree()->getKp1();
  int tDim = (1<<D);
  int kp1_dm1 = kp1*kp1;//MathUtils::ipow(Parent->getKp1(), D - 1)
  int kp1_d = kp1_dm1*kp1;//
  const MWFilter &filter = this->getTree()->getMRA().getFilter();
  //VectorXd &result = Parent->tree->getTmpMWCoefs();
  double overwrite = 0.0;
  double *tmp;

  double tmpcoeff[kp1_d*tDim];
  //double tmp2coeff[kp1_d*tDim];
  

  int ftlim=tDim;
  int ftlim2=tDim;
  int ftlim3=tDim;

  int i = 0;
  int mask = 1;
  for (int gt = 0; gt < tDim; gt++) {
    double *out = coeff_out + gt * kp1_d;
    for (int ft = 0; ft < ftlim; ft++) {
      /* Operate in direction i only if the bits along other
       * directions are identical. The bit of the direction we
       * operate on determines the appropriate filter/operator */
/*      if ((gt | mask) == (ft | mask)) {
	double *in = coeff_in + ft * Children_Stride;
	int filter_index = 2 * ((gt >> i) & 1) + ((ft >> i) & 1);
	const MatrixXd &oper = filter.getSubFilter(filter_index, operation);

	MathUtils::applyFilter(out, in, oper, kp1, kp1_dm1, overwrite);
	overwrite = 1.0;
      }
    }
    overwrite = 0.0;
  }
  i++;
  mask = 2;//1 << i;
  for (int gt = 0; gt < tDim; gt++) {
    double *out = tmpcoeff + gt * kp1_d;
    for (int ft = 0; ft < ftlim2; ft++) {
      /* Operate in direction i only if the bits along other
       * directions are identical. The bit of the direction we
       * operate on determines the appropriate filter/operator */
/*     if ((gt | mask) == (ft | mask)) {
	double *in = coeff_out + ft * kp1_d;
	int filter_index = 2 * ((gt >> i) & 1) + ((ft >> i) & 1);
	const MatrixXd &oper = filter.getSubFilter(filter_index, operation);

	MathUtils::applyFilter(out, in, oper, kp1, kp1_dm1, overwrite);
	overwrite = 1.0;
      }
    }
    overwrite = 0.0;
  }
  i++;
  mask = 4;//1 << i;
  for (int gt = 0; gt < tDim; gt++) {
    double *out = coeff_out + gt * kp1_d;
    //double *out = coeff_out + gt * N_coeff;
    for (int ft = 0; ft < ftlim3; ft++) {
      /* Operate in direction i only if the bits along other
       * directions are identical. The bit of the direction we
       * operate on determines the appropriate filter/operator */
/*     if ((gt | mask) == (ft | mask)) {
	double *in = tmpcoeff + ft * kp1_d;
	int filter_index = 2 * ((gt >> i) & 1) + ((ft >> i) & 1);
	const MatrixXd &oper = filter.getSubFilter(filter_index, operation);

	MathUtils::applyFilter(out, in, oper, kp1, kp1_dm1, overwrite);
	overwrite = 1.0;
      }
    }
    overwrite = 0.0;
  }
  //  if(D%2)for(int i=0; i<kp1_d*tDim; i++) coeff_out[i] = tmpcoeff[i];

  }*/


/** Allocating a Projected Serial (root) node.
  *
  * This routine creates an empty ProjectedNode node
  * with the appropriate translation */
template<int D>
ProjectedNode<D>* SerialTree<D>::createSnode(const NodeIndex<D> & nIdx) {

  int NodeIx;
  double *coefs_p;
  ProjectedNode<D>* newNode=this->allocNodes(1, &NodeIx, &coefs_p);

  *(char**)(newNode) = this->cvptr_ProjectedNode;
  newNode->SNodeIx = NodeIx;
  newNode->tree = this->mwTree_p;
  newNode->parent = 0;
  newNode->nodeIndex = nIdx;
  newNode->hilbertPath = HilbertPath<D>();
  newNode->squareNorm = -1.0;
  newNode->status = 0;
  newNode->n_coefs = 0;
  newNode->coefs = 0;
  newNode->clearNorms();
  for (int i = 0; i < (1 << D); i++) {
    newNode->children[i] = 0;
  }
  newNode->setIsLeafNode();
  newNode->coefs = coefs_p;
  newNode->n_coefs = (1<<D)*(MathUtils::ipow(newNode->tree->getOrder()+1,D));
  newNode->setIsAllocated();
  newNode->clearHasCoefs();
  
  newNode->tree->incrementNodeCount(newNode->getScale());
  newNode->setIsEndNode();
  newNode->setHasWCoefs();//default until known
  
#ifdef OPENMP
  omp_init_lock(&(newNode->node_lock));
#endif

  return newNode;

}


//return pointer to the last active node or NULL if failed
template<int D>
ProjectedNode<D>* SerialTree<D>::allocNodes(int nAlloc, int* NodeIx, double** coefs_p) {

  *NodeIx = this->nNodes;
  int ChunkIx = *NodeIx%(this->maxNodesPerChunk);

  if(ChunkIx == 0  or  ChunkIx+nAlloc > maxNodesPerChunk ){

    if (this->nNodes+nAlloc >= this->maxNodes){
      println(0, "maxNodes exceeded " << this->maxNodes);
      MSG_FATAL("maxNodes exceeded ");
    } 

    //we want nodes allocated simultaneously to be allocated on the same pice.
    //possibly jump over the last nodes from the old chunk
    this->nNodes=this->maxNodesPerChunk*((this->nNodes+nAlloc-1)/maxNodesPerChunk);//start of next chunk

    int chunk = this->nNodes/maxNodesPerChunk;//find the right chunk

    //careful: NodeChunks.size() is an unsigned int
    if(chunk+1 > this->NodeChunks.size()){
	//need to allocate new chunk
	this->SNodes = (ProjectedNode<D>*) new char[this->maxNodesPerChunk*sizeof(ProjectedNode<D>)];
	this->NodeChunks.push_back(this->SNodes);
        this->SNodesCoeff = new double[this->sizeNodeCoeff*this->maxNodesPerChunk];
        NodeCoeffChunks.push_back(SNodesCoeff);
	if(chunk%100==99 and D==3)println(10,endl<<" number of nodes "<<this->nNodes <<",number of Nodechunks now " << this->NodeChunks.size()<<", total size coeff  (MB) "<<(this->nNodes/1024) * this->sizeNodeCoeff/128);
      }
      this->lastNode = this->NodeChunks[chunk] + this->nNodes%(this->maxNodesPerChunk);	
      *NodeIx = this->nNodes;
      ChunkIx = *NodeIx%(this->maxNodesPerChunk);

    }
    assert((this->nNodes+nAlloc-1)/maxNodesPerChunk < this->NodeChunks.size());

    ProjectedNode<D>* newNode  = this->lastNode;
    ProjectedNode<D>* newNode_cp  = newNode;
    *coefs_p = this->SNodesCoeff + ChunkIx*this->sizeNodeCoeff;
 
    //We can have sizeNodeMeta with different size than ProjectedNode
    //println(0, "new size meta " << this->nNodes);
    for (int i = 0; i<nAlloc; i++){
      if (this->NodeStackStatus[*NodeIx+i]!=0)
	println(0, *NodeIx+i<<" NodeStackStatus: not available " << this->NodeStackStatus[*NodeIx+i]);
      this->NodeStackStatus[*NodeIx+i]=1;
      newNode_cp++;
    }
    this->nNodes += nAlloc;
    this->lastNode+=nAlloc;
    return newNode;
}

template<int D>
void SerialTree<D>::DeAllocNodes(int SNodeIx) {
  if (this->nNodes <0){
    println(0, "minNodes exceeded " << this->nNodes);
    this->nNodes++;
  }
  this->NodeStackStatus[SNodeIx]=0;//mark as available
  if(SNodeIx==this->nNodes-1){//top of stack
    int TopStack=this->nNodes;
    while(this->NodeStackStatus[TopStack-1]==0){
      TopStack--;
      if(TopStack<1)break;
    }
    this->nNodes=TopStack;//move top of stack
    //has to redefine lastGenNode                                                                                                                   
    int chunk = this->nNodes/maxNodesPerChunk;//find the right chunk                                                                               
    this->lastNode = this->NodeChunks[chunk] + this->nNodes%(this->maxNodesPerChunk);

  }
 }

//return pointer to the last active node or NULL if failed
template<int D>
GenNode<D>* SerialTree<D>::allocGenNodes(int nAlloc, int* NodeIx, double** coefs_p) {

  omp_set_lock(&Stree_lock);
  *NodeIx = this->nGenNodes;
  int ChunkIx = *NodeIx%(this->maxNodesPerChunk);
  
  //Not necessarily wrong, but new:
  assert(nAlloc == (1<<D));

  if(ChunkIx == 0  or  ChunkIx+nAlloc > maxNodesPerChunk ){
    //start on new chunk

      if (this->nGenNodes+nAlloc >= this->maxGenNodes){
	println(0, "maxNodes exceeded " << this->maxGenNodes);
	MSG_FATAL("maxNodes exceeded ");
      } 

      //we want nodes allocated simultaneously to be allocated on the same chunk.
      //possibly jump over the last nodes from the old chunk
      this->nGenNodes=this->maxNodesPerChunk*((this->nGenNodes+nAlloc-1)/maxNodesPerChunk);//start of next chunk
     //
      int chunk = this->nGenNodes/maxNodesPerChunk;//find the right chunk
    //careful: NodeChunks.size() is an unsigned int
      if(chunk+1 > this->GenNodeChunks.size()){
	//need to allocate new chunk
	this->SGenNodes = (GenNode<D>*) new char[this->maxNodesPerChunk*sizeof(GenNode<D>)];
	this->GenNodeChunks.push_back(this->SGenNodes);
	this->SGenNodesCoeff = new double[this->sizeGenNodeCoeff*this->maxNodesPerChunk];
	
	GenNodeCoeffChunks.push_back(this->SGenNodesCoeff);
	if(chunk%100==99 and D==3)println(10,endl<<" number of Gennodes "<<this->nGenNodes <<",number of GenNodechunks now " << this->GenNodeChunks.size()<<", total size coeff  (MB) "<<(this->nGenNodes/1024) * this->sizeGenNodeCoeff/128);

      }
      this->lastGenNode = this->GenNodeChunks[chunk] + this->nGenNodes%(this->maxNodesPerChunk);
      
      *NodeIx = this->nGenNodes; 
      ChunkIx = *NodeIx%(this->maxNodesPerChunk);
      
    }
    
    assert((this->nGenNodes+nAlloc-1)/maxNodesPerChunk < this->GenNodeChunks.size());

    GenNode<D>* newNode  = this->lastGenNode;
    GenNode<D>* newNode_cp  = newNode;
    *coefs_p = this->SGenNodesCoeff + ChunkIx*this->sizeGenNodeCoeff;
    for (int i = 0; i<nAlloc; i++){
      newNode_cp->SNodeIx = *NodeIx+i;//Until overwritten!
      if (this->GenNodeStackStatus[*NodeIx+i]!=0)
	println(0, *NodeIx+i<<" NodeStackStatus: not available " << this->GenNodeStackStatus[*NodeIx+i]);
      this->GenNodeStackStatus[*NodeIx+i]=1;
      newNode_cp++;
    }
    
    this->nGenNodes += nAlloc;
    this->lastGenNode += nAlloc;
    
    omp_unset_lock(&Stree_lock);
    return newNode;
}

template<int D>
void SerialTree<D>::DeAllocGenNodes(int SNodeIx) {
  omp_set_lock(&Stree_lock);
  if (this->nGenNodes <0){
    println(0, "minNodes exceeded " << this->nGenNodes);
    this->nGenNodes++;
  }
  this->GenNodeStackStatus[SNodeIx]=0;//mark as available
  if(SNodeIx==this->nGenNodes-1){//top of stack
    int TopStack=this->nGenNodes;
    while(this->GenNodeStackStatus[TopStack-1]==0){
      TopStack--;
      if(TopStack<1)break;
    }

    this->nGenNodes=TopStack;//move top of stack
    //has to redefine lastGenNode
    int chunk = this->nGenNodes/maxNodesPerChunk;//find the right chunk
    //    cout<<chunk<<" "<<this->GenNodeChunks.size()<<" old lastgennode "<<(double*) this->lastGenNode;
    this->lastGenNode = this->GenNodeChunks[chunk] + this->nGenNodes%(this->maxNodesPerChunk);
    //    cout<<" new lastgennode "<<(double*) this->lastGenNode<<endl;

  }

  omp_unset_lock(&Stree_lock);
 }

//return pointer to the Coefficients of the node or NULL if failed
template<int D>
double* SerialTree<D>::allocCoeff(int nAllocCoeff, MWNode<D>* node) {

  if(node->isLooseNode()){
    return this->allocLooseCoeff(nAllocCoeff, node);
  }else{
     println(0, "ERROR SHOUDL NOT ALLOCATE COEFF HERE " );
    omp_set_lock(&Stree_lock);
    if (nAllocCoeff!=1<<D) MSG_FATAL("Only 2**D implemented now!");
    if (this->nNodesCoeff+1 >= this->maxNodesCoeff ){
      println(0, "maxNodesCoeff exceeded " << this->maxNodesCoeff);
      MSG_FATAL("maxNodesCoeff exceeded ");
      omp_unset_lock(&Stree_lock);
      return 0;
    } else if( CoeffStackStatus[this->nNodesCoeff+1]!=0){
      println(0, this->nNodesCoeff+1<<" CoeffStackStatus: not available " <<CoeffStackStatus[this->nNodesCoeff+1] <<" tree at "<<this->mwTree_p);      
      omp_unset_lock(&Stree_lock);
      return 0;
    }else{

    
    if((this->nNodesCoeff)/maxNodesPerChunk != (this->nNodesCoeff+1)/maxNodesPerChunk){
      //we want nodes allocated simultaneously to be allocated on the same chunk.
       //jump over the last nodes from the old chunk
      this->nNodesCoeff=this->maxNodesPerChunk*((this->nNodesCoeff+1)/maxNodesPerChunk)-1;//start of next chunk
    }
    if((this->nNodesCoeff+1)/maxNodesPerChunk >= NodeCoeffChunks.size()){
      //need to allocate new chunk
      this->SNodesCoeff = new double[this->sizeNodeCoeff*this->maxNodesPerChunk];

      NodeCoeffChunks.push_back(SNodesCoeff);
      println(0, "allocated new chunk for Snodes Coeff. number of chunks now " << this->NodeCoeffChunks.size());
    }
    this->nNodesCoeff += 1;//nAllocCoeff;

      double* NodeCoeff=0;//this->CoeffStack[this->nNodesCoeff];
      this->CoeffStackStatus[this->nNodesCoeff]=1;
      node->SNodeIx = this->nNodesCoeff;
      //node->NodeCoeffIx = node->SNodeIx;
      omp_unset_lock(&Stree_lock);
      return NodeCoeff;
    }
  }
}

//return pointer to the Coefficients of the node or NULL if failed
template<int D>
double* SerialTree<D>::allocLooseCoeff(int nAllocCoeff, MWNode<D>* node) {

  if (nAllocCoeff!=1<<D) MSG_FATAL("Only 2**D implemented now!");

  //Each omp thread use own part of array, no locks!

#pragma omp atomic
  (this->nLooseNodesCoeff)++;

  if(this->nLooseNodesCoeff>8){
    cout<<" Loose nodes now: "<<this->nLooseNodesCoeff<<endl;
  }
  if (this->nLooseNodesCoeff >= this->maxLooseNodesCoeff ){
    println(0, "maxLooseNodesCoeff exceeded " << this->maxLooseNodesCoeff);
    MSG_FATAL("maxLooseNodesCoeff exceeded ");
       // omp_unset_lock(&Stree_lock);
    return 0;
  } else if( LooseCoeffStackStatus[this->nLooseNodesCoeff]!=0 and omp_get_num_threads()==1){
    println(0, this->nLooseNodesCoeff<<" LooseCoeffStackStatus: not available " <<LooseCoeffStackStatus[this->nLooseNodesCoeff] <<" tree at "<<this->mwTree_p);     
    return 0;
  }else{
    int myindex = this->nLooseNodesCoeff;//default for one thread
    if(omp_get_num_threads()>1){
      //find the lowest available index that are on own part of stack
      myindex=omp_get_thread_num();
      while(this->LooseCoeffStackStatus[myindex]==1){
	myindex += omp_get_num_threads();
	if(myindex>this->maxLooseNodesCoeff)MSG_FATAL("maxLooseNodesCoeff exceeded for one thread ");	
      }
   
    }
    double* LooseNodeCoeff=this->LooseCoeffStack[myindex];
    this->LooseCoeffStackStatus[myindex]=1;
    node->SNodeIx = myindex;
    return LooseNodeCoeff;
  }

}


//return pointer to the Coefficients of the node or NULL if failed
template<int D>
double* SerialTree<D>::allocCoeff(int Index) {

    MSG_FATAL("NodesCoeff should be allocated with nodes ");
  omp_set_lock(&Stree_lock);
  this->nNodesCoeff += 1;
  if (this->nNodesCoeff >= this->maxNodesCoeff ){
    println(0, "maxNodesCoeff exceeded " << this->maxNodesCoeff);
    MSG_FATAL("maxNodesCoeff exceeded ");
    omp_unset_lock(&Stree_lock);
    return 0;
  } else if( CoeffStackStatus[Index]!=0){
    println(0, Index<<" CoeffStackStatus: not available " <<CoeffStackStatus[Index] );      
    MSG_FATAL("CoeffStackStatus: not available  ");
    omp_unset_lock(&Stree_lock);
    return 0;
  }else{

 
    if(Index >= this->maxNodesPerChunk*NodeCoeffChunks.size()){
      //need to allocate new chunk
      this->SNodesCoeff = new double[this->sizeNodeCoeff*this->maxNodesPerChunk];
      NodeCoeffChunks.push_back(SNodesCoeff);
      println(0, "allocated new chunk for Snodes Coeff I. number of chunks now " << this->NodeCoeffChunks.size());
    }

    double* NodeCoeff=0;//this->CoeffStack[Index];
    this->CoeffStackStatus[Index]=1;
    omp_unset_lock(&Stree_lock);
    return NodeCoeff;
  }
}

//"Deallocate" the stack
template<int D>
void SerialTree<D>::DeAllocCoeff(int DeallocIx) {  
  omp_set_lock(&Stree_lock);
    println(0, "ERROR SHOULD NOT BE USED " << DeallocIx);
  if (this->CoeffStackStatus[DeallocIx]==0){
    println(0, "deleting already unallocated coeff " << DeallocIx<<" "<<this->LooseCoeffStackStatus[DeallocIx]<<" nNodes "<<this->nNodes<<" nNodesCoeff "<<this->nNodesCoeff<<" nGenNodesCoeff "<<this->nGenNodesCoeff);
  }
  this->CoeffStackStatus[DeallocIx]=0;//mark as available
  if(DeallocIx==this->nNodesCoeff){//top of stack
    int TopStack=this->nNodesCoeff;
    while(this->CoeffStackStatus[TopStack]==0){
      TopStack--;
      if(TopStack<1)break;
    }
    this->nNodesCoeff=TopStack;//move top of stack
  }
  omp_unset_lock(&Stree_lock);
}


//"Deallocate" the stack
template<int D>
void SerialTree<D>::DeAllocLooseCoeff(int DeallocIx) {  
  if (this->LooseCoeffStackStatus[DeallocIx]==0){
    println(0, "deleting already unallocated loose coeff " << DeallocIx);
  }
  this->LooseCoeffStackStatus[DeallocIx]=0;//mark as available
  if(omp_get_num_threads()==1){
  if(DeallocIx==this->nLooseNodesCoeff){//top of stack
    int TopStack=this->nLooseNodesCoeff;
    while(this->LooseCoeffStackStatus[TopStack]==0){
      TopStack--;
      if(TopStack<1)break;
    }
    this->nLooseNodesCoeff=TopStack;//move top of stack
  }
  }else{
    #pragma omp atomic
    (this->nLooseNodesCoeff)--;
  }
}

//return pointer to the Coefficients of the node or NULL if failed
template<int D>
double* SerialTree<D>::allocGenCoeff(int nAllocCoeff, MWNode<D>* node) {
  println(0, "ERROR allocating GenNodesCoeff " << node->SNodeIx<<" "<<this);
  if(node->isLooseNode()){
    return this->allocLooseCoeff(nAllocCoeff, node);
  }else{
   omp_set_lock(&Stree_lock);
  if (nAllocCoeff!=1<<D) MSG_FATAL("Only 2**D implemented now!");

  if (this->nGenNodesCoeff+1 >= this->maxGenNodesCoeff ){
    println(0, "maxGenNodesCoeff exceeded " << this->maxGenNodesCoeff);
    MSG_FATAL("maxGenNodesCoeff exceeded ");
    omp_unset_lock(&Stree_lock);
    return 0;
    //  } else if( GenCoeffStackStatus[this->nGenNodesCoeff]!=0){
  } else if( GenCoeffStackStatus[node->SNodeIx]!=0){
    println(0, node->SNodeIx<<" "<<node->SNodeIx<<" A GenCoeffStackStatus: not available " <<GenCoeffStackStatus[node->SNodeIx] <<" tree at "<<this->mwTree_p );      
    omp_unset_lock(&Stree_lock);
    return 0;
  }else{


    if(node->SNodeIx >= this->maxNodesPerChunk*GenNodeCoeffChunks.size()){
      //need to allocate new chunk
      this->SGenNodesCoeff = new double[this->sizeGenNodeCoeff*this->maxNodesPerChunk];
      GenNodeCoeffChunks.push_back(SGenNodesCoeff);
      println(0, "allocated new chunk for SGennodes Coeff. number of chunks now " << this->GenNodeCoeffChunks.size());
    }

    this->nGenNodesCoeff += 1;//nAllocCoeff;


    double* GenNodeCoeff=0;//this->GenCoeffStack[node->SNodeIx];
    this->GenCoeffStackStatus[node->SNodeIx]=1;
    node->SNodeIx = node->SNodeIx;
    //for (int i = 0; i < this->sizeGenNodeCoeff; i++)coeffVectorXd[i]=0.0;
    omp_unset_lock(&Stree_lock);
    return GenNodeCoeff;
  }
  }
}

//return pointer to the Coefficients of the node or NULL if failed
template<int D>
double* SerialTree<D>::allocGenCoeff(int Index) {

  println(0, "ERROR allocating GenNodesCoeff Index " << Index);
  omp_set_lock(&Stree_lock);
  this->nGenNodesCoeff += 1;//nAllocCoeff;
  if (this->nGenNodesCoeff >= this->maxGenNodesCoeff ){
    println(0, "maxGenNodesCoeff exceeded " << this->maxGenNodesCoeff);
    MSG_FATAL("maxGenNodesCoeff exceeded ");
    this->nGenNodesCoeff -= 1;//nAllocCoeff;
    omp_unset_lock(&Stree_lock);
    return 0;
    //  } else if( GenCoeffStackStatus[this->nGenNodesCoeff]!=0){
  } else if( GenCoeffStackStatus[Index]!=0){
    println(0, Index<<" GenCoeffStackStatus: not available " <<GenCoeffStackStatus[Index]  <<" tree at "<<this->mwTree_p<<" nGenNodesCoeff "<<this->nGenNodesCoeff<<" nGenNodes "<<this->nGenNodes<<" nNodes "<<this->nNodes);      
    omp_unset_lock(&Stree_lock);
    return 0;
   }else{

    if(Index >= this->maxNodesPerChunk*GenNodeCoeffChunks.size()){
      //need to allocate new chunk
      this->SGenNodesCoeff = new double[this->sizeGenNodeCoeff*this->maxNodesPerChunk];
      GenNodeCoeffChunks.push_back(SGenNodesCoeff);
      println(0, "allocated new chunk for SGennodes Coeff I. number of chunks now " << this->GenNodeCoeffChunks.size());
    }

    double* GenNodeCoeff=0;//this->GenCoeffStack[Index];
    this->GenCoeffStackStatus[Index]=1;
    omp_unset_lock(&Stree_lock);
    return GenNodeCoeff;
  }
}

//"Deallocate" the stack
template<int D>
void SerialTree<D>::DeAllocGenCoeff(int DeallocIx) {
    println(0, "ERROR deleting Gencoeff " << DeallocIx<<" "<<this->mwTree_p);
  omp_set_lock(&Stree_lock);

  if(this->GenCoeffStackStatus[DeallocIx]==0){
    println(0, "deleting already unallocated Gencoeff " << DeallocIx<<" "<<this->mwTree_p);
  }else{
    this->GenCoeffStackStatus[DeallocIx]=0;//mark as available
    if(DeallocIx==this->nGenNodesCoeff){//top of stack
      int TopStack=this->nGenNodesCoeff;
      while(this->CoeffStackStatus[TopStack]==0){
	TopStack--;
	if(TopStack<1)break;
      }
      this->nGenNodesCoeff=TopStack;//move top of stack
    }
  }
  omp_unset_lock(&Stree_lock);
}

/** SerialTree destructor. */
template<int D>
SerialTree<D>::~SerialTree() {
  //println(10, "~SerialTree");
  if(this->maxNodes>0){
    MWNode<D> **roots = this->getTree()->getRootBox().getNodes();
    for (int i = 0; i < this->getTree()->getRootBox().size(); i++) {
        ProjectedNode<D> *node = static_cast<ProjectedNode<D> *>(roots[i]);
	//        node->~ProjectedNode();
        node->deleteChildren();
	this->DeAllocNodes(node->SNodeIx);
	//this->DeAllocCoeff(node->SNodeIx);
	this->mwTree_p->decrementNodeCount(node->getScale());
        roots[i] = 0;
    }

    for (int i = 0; i < this->GenNodeCoeffChunks.size(); i++)delete[] this->GenNodeCoeffChunks[i];
    for (int i = 0; i < this->NodeChunks.size(); i++)delete[] (char*)(this->NodeChunks[i]);
    for (int i = 0; i < this->NodeCoeffChunks.size(); i++)delete[] this->NodeCoeffChunks[i];
    for (int i = 0; i < this->GenNodeChunks.size(); i++)delete[] (char*) (this->GenNodeChunks[i]);

    delete[] this->NodeStackStatus;
    delete[] this->GenNodeStackStatus;

//    delete[] this->CoeffStack;
    //    delete[] this->CoeffStackStatus;

    delete[] this->LooseNodeCoeff;
    delete[] this->LooseCoeffStack;
    delete[] this->LooseCoeffStackStatus;

    //    delete[] this->GenCoeffStack;
    //    delete[] this->GenCoeffStackStatus;

  }else{

    //NB: the pointer values may be wrong, cannot use delete
    //this->SData=0;
    this->SNodes=0;;
    this->SNodesCoeff=0;;
    this->NodeStackStatus=0;

<<<<<<< HEAD
    //this->SGenData=0;
    this->SGenNodes=0;;
    this->SGenNodesCoeff=0;;
    this->GenNodeStackStatus=0;

//    this->CoeffStack=0;
//    this->CoeffStackStatus=0;

    this->LooseNodeCoeff=0;
    this->LooseCoeffStack=0;
    this->LooseCoeffStackStatus=0;

    //    this->GenCoeffStack=0;
    //    this->GenCoeffStackStatus=0;
    
  }
=======
    delete[] this->GenCoeffStack;
    delete[] this->GenCoeffStackStatus;

    delete[] this->LooseNodeCoeff;
    delete[] this->LooseCoeffStack;
    delete[] this->LooseCoeffStackStatus;
>>>>>>> d6b24266
}




template class SerialTree<1>;
template class SerialTree<2>;
template class SerialTree<3>;<|MERGE_RESOLUTION|>--- conflicted
+++ resolved
@@ -1328,31 +1328,15 @@
     this->SNodesCoeff=0;;
     this->NodeStackStatus=0;
 
-<<<<<<< HEAD
-    //this->SGenData=0;
     this->SGenNodes=0;;
     this->SGenNodesCoeff=0;;
     this->GenNodeStackStatus=0;
 
-//    this->CoeffStack=0;
-//    this->CoeffStackStatus=0;
-
     this->LooseNodeCoeff=0;
     this->LooseCoeffStack=0;
     this->LooseCoeffStackStatus=0;
 
-    //    this->GenCoeffStack=0;
-    //    this->GenCoeffStackStatus=0;
-    
-  }
-=======
-    delete[] this->GenCoeffStack;
-    delete[] this->GenCoeffStackStatus;
-
-    delete[] this->LooseNodeCoeff;
-    delete[] this->LooseCoeffStack;
-    delete[] this->LooseCoeffStackStatus;
->>>>>>> d6b24266
+  }
 }
 
 
