--- conflicted
+++ resolved
@@ -127,35 +127,16 @@
         kp1_p[i] = MathUtils::ipow(qOrder, i);
     }
 
-<<<<<<< HEAD
-    double wcoefs[this->getKp1_d()];
-    
-    for (int p = 0; p < 1; p++) {
-=======
+
     VectorXd coefs;
     this->getCoefs(coefs);
     for (int p = 0; p < D; p++) {
->>>>>>> 543587de
+
         int n = 0;
         for (int i = 0; i < kp1_p[D - p - 1]; i++) {
             for (int j = 0; j < qOrder; j++) {
                 for (int k = 0; k < kp1_p[p]; k++) {
-<<<<<<< HEAD
-		  wcoefs[n] = sqWeights[j]* this->getCoefs()[n];
-                    n++;
-                }
-            }
-        }
-    }
-    for (int p = 1; p < D; p++) {
-        int n = 0;
-        for (int i = 0; i < kp1_p[D - p - 1]; i++) {
-            for (int j = 0; j < qOrder; j++) {
-                for (int k = 0; k < kp1_p[p]; k++) {
-                    wcoefs[n] *= sqWeights[j];
-=======
                     coefs(n) *= sqWeights[j];
->>>>>>> 543587de
                     n++;
                 }
             }
