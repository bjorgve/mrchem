#include "OrbitalAdder.h"
#include "OrbitalVector.h"
#include "Orbital.h"

using namespace std;
using namespace Eigen;

OrbitalAdder::OrbitalAdder(double prec, int max_scale)
    : add(prec, max_scale),
      grid(max_scale) {
}

void OrbitalAdder::operator()(Orbital &phi_ab,
                              complex<double> a, Orbital &phi_a,
                              complex<double> b, Orbital &phi_b,
                              bool union_grid) {
    double prec = this->add.getPrecision();
    if (not union_grid and prec < 0.0) MSG_ERROR("Negative adaptive prec");
    if (phi_ab.hasReal() or phi_ab.hasImag()) MSG_ERROR("Orbital not empty");

    // sanity check spin
    if (phi_ab.getSpin() != phi_a.getSpin()) MSG_FATAL("Mixing spins");
    if (phi_ab.getSpin() != phi_b.getSpin()) MSG_FATAL("Mixing spins");

    FunctionTreeVector<3> rvec;
    FunctionTreeVector<3> ivec;

    bool aHasReal = (fabs(a.real()) > MachineZero);
    bool aHasImag = (fabs(a.imag()) > MachineZero);
    bool bHasReal = (fabs(b.real()) > MachineZero);
    bool bHasImag = (fabs(b.imag()) > MachineZero);

    if (phi_a.hasReal() and aHasReal) rvec.push_back(a.real(), &phi_a.real());
    if (phi_b.hasReal() and bHasReal) rvec.push_back(b.real(), &phi_b.real());
    if (phi_a.hasImag() and aHasImag) rvec.push_back(-a.imag(), &phi_a.imag());
    if (phi_b.hasImag() and bHasImag) rvec.push_back(-b.imag(), &phi_b.imag());

    if (phi_a.hasReal() and aHasImag) ivec.push_back(a.imag(), &phi_a.real());
    if (phi_b.hasReal() and bHasImag) ivec.push_back(b.imag(), &phi_b.real());
    if (phi_a.hasImag() and aHasReal) ivec.push_back(a.real(), &phi_a.imag());
    if (phi_b.hasImag() and bHasReal) ivec.push_back(b.real(), &phi_b.imag());

    if (rvec.size() > 0) {
        if (union_grid) {
            phi_ab.allocReal();
            this->grid(phi_ab.real(), rvec);
            this->add(phi_ab.real(), rvec, 0);
        } else {
            phi_ab.allocReal();
            this->add(phi_ab.real(), rvec);
        }
    }
    if (ivec.size() > 0) {
        if (union_grid) {
            phi_ab.allocImag();
            this->grid(phi_ab.imag(), ivec);
            this->add(phi_ab.imag(), ivec, 0);
        } else {
            phi_ab.allocImag();
            this->add(phi_ab.imag(), ivec);
        }
    }
}

void OrbitalAdder::operator()(Orbital &out,
                              std::vector<complex<double> > &coefs,
                              std::vector<Orbital *> &inp,
                              bool union_grid) {
    double prec = this->add.getPrecision();
    if (not union_grid and prec < 0.0) MSG_ERROR("Negative adaptive prec");
    if (out.hasReal() or out.hasImag()) MSG_ERROR("Orbital not empty");
    if (coefs.size() != inp.size()) MSG_ERROR("Invalid arguments");

    // sanity check spin
    for (int i = 0; i < inp.size(); i++) {
        if (abs(coefs[i]) < MachineZero) continue;
        if (inp[i]->getOccupancy() == 0) continue;
        if (out.getSpin() != inp[i]->getSpin()) MSG_FATAL("Mixing spins");
    }

    FunctionTreeVector<3> rvec;
    FunctionTreeVector<3> ivec;
    for (int i = 0; i < inp.size(); i++) {
        bool cHasReal = (fabs(coefs[i].real()) > MachineZero);
        bool cHasImag = (fabs(coefs[i].imag()) > MachineZero);

        bool oHasReal = inp[i]->hasReal();
        bool oHasImag = inp[i]->hasImag();

        if (cHasReal and oHasReal) rvec.push_back(coefs[i].real(), &inp[i]->real());
        if (cHasImag and oHasImag) rvec.push_back(-coefs[i].imag(), &inp[i]->imag());

        if (cHasImag and oHasReal) ivec.push_back(coefs[i].imag(), &inp[i]->real());
        if (cHasReal and oHasImag) ivec.push_back(coefs[i].real(), &inp[i]->imag());
    }

    if (rvec.size() > 0) {
        if (union_grid) {
            out.allocReal();
            this->grid(out.real(), rvec);
            this->add(out.real(), rvec, 0);
        } else {
            out.allocReal();
            this->add(out.real(), rvec);
        }
    }
    if (ivec.size() > 0) {
        if (union_grid) {
            out.allocImag();
            this->grid(out.imag(), ivec);
            this->add(out.imag(), ivec, 0);
        } else {
            out.allocImag();
            this->add(out.imag(), ivec);
        }
    }
}

void OrbitalAdder::operator()(OrbitalVector &out,
                              double a, OrbitalVector &inp_a,
                              double b, OrbitalVector &inp_b,
                              bool union_grid) {
    if (out.size() != inp_a.size()) MSG_ERROR("Invalid arguments");
    if (out.size() != inp_b.size()) MSG_ERROR("Invalid arguments");

    for (int i = 0; i < out.size(); i++) {
        Orbital &out_i = out.getOrbital(i);
        Orbital &aInp_i = inp_a.getOrbital(i);
        Orbital &bInp_i = inp_b.getOrbital(i);
        (*this)(out_i, a, aInp_i, b, bInp_i, union_grid);
    }
}

void OrbitalAdder::operator()(Orbital &out,
                              const VectorXd &c,
                              OrbitalVector &inp,
                              bool union_grid) {
    double prec = this->add.getPrecision();
    if (not union_grid and prec < 0.0) MSG_ERROR("Negative adaptive prec");
    if (c.size() != inp.size()) MSG_ERROR("Invalid arguments");
    if (out.hasReal() or out.hasImag()) MSG_ERROR("Output not empty");

    // sanity check spin
    for (int i = 0; i < inp.size(); i++) {
        if (fabs(c(i)) < MachineZero) continue;
        if (inp[i]->getOccupancy() == 0) continue;
        if (out.getSpin() != inp[i]->getSpin()) MSG_FATAL("Mixing spins");
    }

    double thrs = MachineZero;
    FunctionTreeVector<3> rvec;
    FunctionTreeVector<3> ivec;
    for (int i = 0; i < inp.size(); i++) {
        double c_i = c(i);
        Orbital &phi_i = inp.getOrbital(i);
        if (phi_i.hasReal() and fabs(c_i) > thrs) rvec.push_back(c_i, &phi_i.real());
        if (phi_i.hasImag() and fabs(c_i) > thrs) ivec.push_back(c_i, &phi_i.imag());
    }

    if (rvec.size() > 0) {
        if (union_grid) {
            out.allocReal();
            this->grid(out.real(), rvec);
            this->add(out.real(), rvec, 0);
        } else {
            out.allocReal();
            this->add(out.real(), rvec);
        }
    }
    if (ivec.size() > 0) {
        if (union_grid) {
            out.allocImag();
            this->grid(out.imag(), ivec);
            this->add(out.imag(), ivec, 0);
        } else {
            out.allocImag();
            this->add(out.imag(), ivec);
        }
    }
}

void OrbitalAdder::rotate_P(OrbitalVector &out, const MatrixXd &U, OrbitalVector &phi) {
    if (U.cols() != phi.size()) MSG_ERROR("Invalid arguments");
    if (U.rows() < out.size()) MSG_ERROR("Invalid arguments");

<<<<<<< HEAD
    if(phi.size()%MPI_size)cout<<"NOT YET IMPLEMENTED"<<endl;

    int maxOrb =10;//to put into constants.h , or set dynamically?
    std::vector<complex<double> > U_Chunk;
    std::vector<Orbital *> orbChunk;
    for (int i = 0; i <phi.size(); i++) {
      out.getOrbital(i).clear(true);//
=======
    int Ni = phi.size();
    OrbitalVector OrbVecChunk_i(0);//to store adresses of own i_orbs
    int OrbsIx[workOrbVecSize];//to store own orbital indices
    OrbitalVector rcvOrbs(0);//to store adresses of received orbitals
    int rcvOrbsIx[workOrbVecSize];//to store received orbital indices
    
    //make vector with adresses of own orbitals
    int i = 0;
    for (int Ix = MPI_rank;  Ix < Ni; Ix += MPI_size) {
      OrbVecChunk_i.push_back(phi.getOrbital(Ix));//i orbitals
      out.getOrbital(Ix).clear(true);
      OrbsIx[i++] = Ix;
>>>>>>> 35a33309
    }
    
     for (int iter = 0;  iter >= 0; iter++) {
      //get a new chunk from other processes
      OrbVecChunk_i.getOrbVecChunk(OrbsIx, rcvOrbs, rcvOrbsIx, Ni, iter);
      //Update only own orbitals	
      int j = 0;
      for (int Jx = MPI_rank;  Jx < Ni; Jx += MPI_size) {
	VectorXd U_Chunk(rcvOrbs.size());
	for (int ix = 0; ix<rcvOrbs.size(); ix++)U_Chunk(ix)=U(Jx,rcvOrbsIx[ix]);
	this->inPlace(out.getOrbital(Jx),U_Chunk, rcvOrbs, false);//can start with empty orbital
      }
      rcvOrbs.clearVec(false);//reset to zero size orbital vector
    }
    
    //clear orbital adresses, not the orbitals
    OrbVecChunk_i.clearVec(false);
 
}

void OrbitalAdder::rotate(OrbitalVector &out, const MatrixXd &U, OrbitalVector &inp) {
    if (U.cols() != inp.size()) MSG_ERROR("Invalid arguments");
    if (U.rows() < out.size()) MSG_ERROR("Invalid arguments");
    if(MPI_size>1){
      rotate_P(out, U, inp);
    }else{
      for (int i = 0; i < out.size(); i++) {
        const VectorXd &c = U.row(i);
        Orbital &out_i = out.getOrbital(i);
        (*this)(out_i, c, inp, false); // Adaptive grids
      }
    }
}

/** In place rotation of orbital vector */
void OrbitalAdder::rotate(OrbitalVector &out, const MatrixXd &U) {
    OrbitalVector tmp(out);
    if(MPI_size>1){
      rotate_P(tmp, U, out);
    }else{
      rotate(tmp, U, out);
    }
    out.clear(true);    // Delete pointers
    out = tmp;          // Copy pointers
    tmp.clear(false);   // Clear pointers
}

void OrbitalAdder::inPlace(Orbital &out, complex<double> c, Orbital &inp) {
    Orbital tmp(out);//shallow copy
    (*this)(tmp, 1.0, out, c, inp, true); // Union grid
    out.clear(true);    // Delete pointers
    out = tmp;          // Copy pointers
    tmp.clear(false);   // Clear pointers
}

void OrbitalAdder::inPlace(Orbital &out,
                           vector<complex<double> > &c,
                           vector<Orbital *> &inp,
                           bool union_grid) {
    Orbital tmp(out);   // Shallow copy
    inp.push_back(&out);
    c.push_back(1.0);
    (*this)(tmp, c, inp, union_grid);
    out.clear(true);    // Delete pointers
    out = tmp;          // Copy pointers
    tmp.clear(false);   // Clear pointers
    inp.pop_back();     // Restore vector
    c.pop_back();       // Restore vector
   
}


void OrbitalAdder::inPlace(Orbital &out, const VectorXd &c, OrbitalVector &inp,
                              bool union_grid) {

    VectorXd c_extended(c.size()+1);
    for (int i = 0; i < c.size(); i++)c_extended(i)=c(i);
    c_extended(c.size())=1.0;
    Orbital tmp(out);//shallow copy
    inp.push_back(out);
    (*this)(tmp, c_extended, inp, union_grid);
    out.clear(true);    // Delete pointers
    out = tmp;          // Copy pointers
    tmp.clear(false);   // Clear pointers
    inp.pop_back(false);//restore vector
   
}

void OrbitalAdder::inPlace(OrbitalVector &out, double c, OrbitalVector &inp) {
    if (out.size() != inp.size()) MSG_ERROR("Invalid arguments");

    for (int i = 0; i < out.size(); i++) {
        Orbital &out_i = out.getOrbital(i);
        Orbital &inp_i = inp.getOrbital(i);
        this->inPlace(out_i, c, inp_i);
    }
}

<<<<<<< HEAD
/** Orthogonalize orbital within the set
 */
void OrbitalAdder::orthogonalize(OrbitalVector &out) {
    for (int i = 0; i < out.size(); i++) {
        Orbital &out_i = out.getOrbital(i);
        for (int j = 0; j < i; j++) {
            Orbital &out_j = out.getOrbital(j);
            orthogonalize(out_j, out_i);
        }
    }
}

/** Orthogonalize the out orbital against inp
 */
void OrbitalAdder::orthogonalize(Orbital &out, Orbital &inp) {
    complex<double> inner_prod = inp.dot(out);
    double norm = inp.getSquareNorm();
    inPlace(out, -(inner_prod/norm), inp);
}

/** Orthogonalize the out orbital against all orbitals in inp
 */
void OrbitalAdder::orthogonalize(Orbital &out, OrbitalVector &inp) {
    for (int i = 0; i < inp.size(); i++) {
        Orbital &inp_i = inp.getOrbital(i);
        orthogonalize(out, inp_i);
    }
}

/** Orthogonalize all orbitals in out against the inp orbital
 *
 * Orbitals are NOT orthogonalized within the out set
 */
void OrbitalAdder::orthogonalize(OrbitalVector &out, Orbital &inp) {
    for (int i = 0; i < out.size(); i++) {
        Orbital &out_i = out.getOrbital(i);
        orthogonalize(out_i, inp);
    }
}

/** Orthogonalize all orbitals in out against all orbitals in inp
 *
 * Orbitals are NOT orthogonalized within the out set
 */
void OrbitalAdder::orthogonalize(OrbitalVector &out, OrbitalVector &inp) {
    for (int i = 0; i < out.size(); i++) {
        Orbital &out_i = out.getOrbital(i);
        orthogonalize(out_i, inp);
    }
}
=======
>>>>>>> 35a33309
<|MERGE_RESOLUTION|>--- conflicted
+++ resolved
@@ -183,15 +183,6 @@
     if (U.cols() != phi.size()) MSG_ERROR("Invalid arguments");
     if (U.rows() < out.size()) MSG_ERROR("Invalid arguments");
 
-<<<<<<< HEAD
-    if(phi.size()%MPI_size)cout<<"NOT YET IMPLEMENTED"<<endl;
-
-    int maxOrb =10;//to put into constants.h , or set dynamically?
-    std::vector<complex<double> > U_Chunk;
-    std::vector<Orbital *> orbChunk;
-    for (int i = 0; i <phi.size(); i++) {
-      out.getOrbital(i).clear(true);//
-=======
     int Ni = phi.size();
     OrbitalVector OrbVecChunk_i(0);//to store adresses of own i_orbs
     int OrbsIx[workOrbVecSize];//to store own orbital indices
@@ -204,7 +195,6 @@
       OrbVecChunk_i.push_back(phi.getOrbital(Ix));//i orbitals
       out.getOrbital(Ix).clear(true);
       OrbsIx[i++] = Ix;
->>>>>>> 35a33309
     }
     
      for (int iter = 0;  iter >= 0; iter++) {
@@ -303,7 +293,6 @@
     }
 }
 
-<<<<<<< HEAD
 /** Orthogonalize orbital within the set
  */
 void OrbitalAdder::orthogonalize(OrbitalVector &out) {
@@ -354,5 +343,3 @@
         orthogonalize(out_i, inp);
     }
 }
-=======
->>>>>>> 35a33309
